defmodule Mercator.Web.Mixfile do
  use Mix.Project

  def project do
    [app: :web,
     version: "0.0.1",
     build_path: "../../_build",
     config_path: "../../config/config.exs",
     deps_path: "../../deps",
     lockfile: "../../mix.lock",
     elixir: "~> 1.2",
     elixirc_paths: elixirc_paths(Mix.env),
     compilers: [:phoenix, :gettext] ++ Mix.compilers,
     build_embedded: Mix.env == :prod,
     start_permanent: Mix.env == :prod,
     deps: deps()]
  end

  # Configuration for the OTP application.
  #
  # Type `mix help compile.app` for more information.
  def application do
    [mod: {Mercator.Web, []},
<<<<<<< HEAD
     applications: [:peerassets, :corsica, :phoenix, :phoenix_pubsub, :phoenix_html, :cowboy, :logger, :gettext]]
=======
     applications: [:peerassets, :explorer, :phoenix, :phoenix_pubsub, :phoenix_html, :cowboy, :logger, :gettext]]
>>>>>>> 7e27654b
  end

  # Specifies which paths to compile per environment.
  defp elixirc_paths(:test), do: ["lib", "web", "test/support"]
  defp elixirc_paths(_),     do: ["lib", "web"]

  # Specifies your project dependencies.
  #
  # Type `mix help deps` for examples and options.
  defp deps do
    [{:peerassets, in_umbrella: true},
     {:explorer, in_umbrella: true},
     {:phoenix, "~> 1.2.0"},
     {:phoenix_pubsub, "~> 1.0"},
     {:phoenix_html, "~> 2.6"},
     {:phoenix_live_reload, "~> 1.0", only: :dev},
     {:gettext, "~> 0.11"},
     {:cowboy, "~> 1.0"},
     {:corsica, "~> 0.5.0"},
     {:exrm, "~> 1.0"}]
  end
end<|MERGE_RESOLUTION|>--- conflicted
+++ resolved
@@ -21,11 +21,7 @@
   # Type `mix help compile.app` for more information.
   def application do
     [mod: {Mercator.Web, []},
-<<<<<<< HEAD
-     applications: [:peerassets, :corsica, :phoenix, :phoenix_pubsub, :phoenix_html, :cowboy, :logger, :gettext]]
-=======
-     applications: [:peerassets, :explorer, :phoenix, :phoenix_pubsub, :phoenix_html, :cowboy, :logger, :gettext]]
->>>>>>> 7e27654b
+     applications: [:peerassets, :explorer, :corsica, :phoenix, :phoenix_pubsub, :phoenix_html, :cowboy, :logger, :gettext]]
   end
 
   # Specifies which paths to compile per environment.
